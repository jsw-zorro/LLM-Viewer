import os
import importlib
from hardwares.hardware_params import hardware_params
from roofline_model import roofline_analyze
from transformers import AutoTokenizer, AutoConfig, AutoModelForCausalLM
from utils import str_number, str_number_time
import math

ALL_DATA_NAMES = [
    "OPs",
    "memory_access",
    "load_weight",
    "load_act",
    "store_act",
    "load_kv_cache",
    "store_kv_cache",
    "inference_time",
]


class ModelAnalyzer:
    def __init__(self, model_id, hardware, config_file=None):
        self.model_id = model_id
        self.hardware = hardware
        if config_file is None:
            # get the current file directory
            current_dir = os.path.dirname(os.path.abspath(__file__))
            # auto search the config
            for file in os.listdir(current_dir + "/configs"):
                if file.endswith(".py") and file.replace(".py", "") in model_id:
                    config_file = "configs/" + file
                # print(f"auto search config file {config_file} {file} {model_id}")
        assert (
            config_file is not None
        ), "config file is not found, please specify it manually."
        print(f"use config file {config_file} for {model_id}")
        self.model_params = AutoConfig.from_pretrained(model_id, trust_remote_code=True)
        self.config = importlib.import_module(
            config_file.replace("/", ".").replace(".py", "")
        )

        # temporary variables
        self.results = None
        self.w_bit = None
        self.a_bit = None
        self.kv_bit = None
        self.batchsize = None
        self.seqlen = None

    def _analyze_to_results(
        self,
        stage,
        layer_name,
        OPs,
        load_weight,
        load_act,
        store_act,
        load_kv_cache,
        store_kv_cache,
    ):

        bandwidth, max_OPS, onchip_buffer = self.get_hardware_info()
        memory_access = (
            load_weight + load_act + store_act + load_kv_cache + store_kv_cache
        )
        arithmetic_intensity, performance, bound = roofline_analyze(
            bandwidth, max_OPS, OPs, memory_access
        )
        inference_time = OPs / performance
        self.results[stage][layer_name] = {
            "OPs": OPs,
            "memory_access": memory_access,
            "arithmetic_intensity": arithmetic_intensity,
            "performance": performance,
            "bound": bound,
            "load_weight": load_weight,
            "load_act": load_act,
            "store_act": store_act,
            "load_kv_cache": load_kv_cache,
            "store_kv_cache": store_kv_cache,
            "inference_time": inference_time,
        }

    def save_csv(self, save_path=None):
        if save_path is None:
            save_path = f"output/{self.model_id[:self.model_id.rfind('/')]}"
            if not os.path.exists(save_path):
                os.makedirs(save_path)
            save_path += f"{self.model_id[self.model_id.rfind('/'):]}"

        decode_file_name = f"{save_path}_decode.csv"
        prefill_file_name = f"{save_path}_prefill.csv"
        print(f"save to {decode_file_name} and {prefill_file_name}")

        for file_name, stage in [
            (decode_file_name, "decode"),
            (prefill_file_name, "prefill"),
        ]:
            with open(file_name, "a+") as f:

                f.write(
                    f"\n\n=== {self.model_id} {self.hardware} w_bit={self.w_bit} a_bit={self.a_bit} kv_bit={self.kv_bit} batchsize={self.batchsize} seqlen={self.seqlen}===\n"
                )
                # legend
                f.write(
                    f"layer_name,OPs,Access,arithmetic_intensity,performance,bound,load_weight,load_act,store_act,load_kv_cache,store_kv_cache,inference_time\n"
                )
            with open(file_name, "a+") as f:
                for layer_name, result in self.results[stage].items():
                    f.write(
                        f"{layer_name},{str_number(result['OPs'])},{str_number(result['memory_access'])}B,{str_number(result['arithmetic_intensity'])},{str_number(result['performance'])},{result['bound']},{str_number(result['load_weight'])}B,{str_number(result['load_act'])}B,{str_number(result['store_act'])}B,{str_number(result['load_kv_cache'])}B,{str_number(result['store_kv_cache'])}B,{str_number_time(result['inference_time'])}s\n"
                    )

    def analyze(
        self,
        seqlen,
        batchsize,
        w_bit=16,
        a_bit=16,
        kv_bit=None,
        use_flashattention=False,
    ):
        """
        seqlen: sequence length
        batchsize: batch size
        w_bit: weight bit
        a_bit: activation bit
        kv_bit: key and value bit. if it is None, it will be the same as a_bit
        use_flashattention: use flash attention/flash decoding

        return is a dict with the following format:
        {
            "decode": {
                    "layer_name": {
                            "OPs": "",
                            "memory_access": "",
                            "arithmetic_intensity": "",
                            "performance": "",
                            "bound": "",
                            "load_weight": "",
                            "load_act": "",
                            "store_act": "",
                            "load_kv_cache": "",
                            "store_kv_cache": "",
                            "inference_time": ""
                    }
            },
            "prefill": {
                    "layer_name": {
                            "OPs": "",
                            "memory_access": "",
                            "arithmetic_intensity": "",
                            "performance": "",
                            "bound": "",
                            "load_weight": "",
                            "load_act": "",
                            "store_act": "",
                            "load_kv_cache": "",
                            "store_kv_cache": "",
                            "inference_time": ""
                    }
            },
            "total_results": {
                "decode": {},
                "prefill": {}
            }
        }
        """
        assert seqlen > 0
        assert batchsize > 0
        self.results = {"decode": {}, "prefill": {}}
        if kv_bit is None:
            kv_bit = a_bit
        self.w_bit = w_bit
        self.a_bit = a_bit
        self.kv_bit = kv_bit
        self.batchsize = batchsize
        self.seqlen = seqlen

        w_byte = self.w_bit / 8
        a_byte = self.a_bit / 8
        kv_byte = self.kv_bit / 8

        config = self.config
        model_params = self.model_params
        num_attention_heads = config.get_num_attention_heads(model_params)
        hidden_size = config.get_hidden_size(model_params)
        num_key_value_heads = config.get_num_key_value_heads(model_params)
        num_hidden_layers = config.get_num_hidden_layers(model_params)
        vocab_size = config.get_vocab_size(model_params)

        for name, (ic, oc) in config.get_linear_layers(model_params).items():
            # for linear layers
            is_kv_proj = name in ["k_proj", "v_proj"]
            is_normal_proj = not is_kv_proj
            self._analyze_to_results(
                "decode",
                name,
                OPs=ic * oc * batchsize * 2,
                load_weight=ic * oc * w_byte,
                load_act=ic * batchsize * a_byte,
                store_act=0 if is_kv_proj else oc * batchsize * a_byte,
                load_kv_cache=0,
                store_kv_cache=(0 if is_normal_proj else oc * batchsize * kv_byte),
            )
            # for prefill
            self._analyze_to_results(
                "prefill",
                name,
                OPs=ic * oc * batchsize * seqlen * 2,
                load_weight=ic * oc * w_byte,
                load_act=ic * batchsize * seqlen * a_byte,
                store_act=(0 if is_kv_proj else oc * batchsize * seqlen * a_byte),
                load_kv_cache=0,
                store_kv_cache=(
                    0 if is_normal_proj else oc * batchsize * seqlen * kv_byte
                ),
            )

        # for attention
        head_size = hidden_size // num_attention_heads
        # for decode
        qk_matmul_OPs = seqlen * head_size * num_attention_heads * batchsize * 2
        sv_matmul_OPs = 1 * head_size * seqlen * num_attention_heads * batchsize * 2
        softmax_OPs = batchsize * num_attention_heads * seqlen * 1 * 5
        if use_flashattention:
            name = f"fused_attention"
            bandwidth, max_OPS, onchip_buffer = self.get_hardware_info()
            # flashattention-2 https://arxiv.org/pdf/2307.08691.pdf
            block_size_r=min(math.ceil(onchip_buffer / (kv_byte * head_size)),head_size)
            n_blocks_r = math.ceil(1/block_size_r)
            q_numel = (1) * head_size * batchsize * num_attention_heads * a_byte
            o_numel = 1 * seqlen * batchsize * num_attention_heads * a_byte
            self._analyze_to_results(
                "decode",
                name,
                OPs=qk_matmul_OPs + sv_matmul_OPs + softmax_OPs,
                load_weight=0,
                load_act= q_numel,
                store_act=o_numel*2, # initialize O and save O
                load_kv_cache=n_blocks_r*(seqlen)
                * head_size
                * batchsize
                * num_attention_heads
                * kv_byte,
                store_kv_cache=0,
            )

        else:
            name = f"qk_matmul"
            self._analyze_to_results(
                "decode",
                name,
                OPs=qk_matmul_OPs,
                load_weight=0,
                load_act=(1) * head_size * batchsize * num_attention_heads * a_byte,
                store_act=1 * seqlen * batchsize * num_attention_heads * a_byte,
                load_kv_cache=(seqlen)
                * head_size
                * batchsize
                * num_key_value_heads
                * kv_byte,
                store_kv_cache=0,
            )
            name = f"sv_matmul"
            self._analyze_to_results(
                "decode",
                name,
                OPs=sv_matmul_OPs,
                load_weight=0,
                load_act=(1 * seqlen * batchsize * num_attention_heads) * a_byte,
                store_act=1 * head_size * batchsize * num_attention_heads * a_byte,
                load_kv_cache=(seqlen * head_size * batchsize * num_key_value_heads)
                * kv_byte,
                store_kv_cache=0,
            )

            name = f"softmax"
            # max sub exp sum div
            self._analyze_to_results(
                "decode",
                name,
                OPs=softmax_OPs,
                load_weight=0,
                load_act=batchsize * num_attention_heads * seqlen * 1 * a_byte,
                store_act=batchsize * num_attention_heads * seqlen * 1 * a_byte,
                load_kv_cache=0,
                store_kv_cache=0,
            )

        for name in ["attn_norm", "mlp_norm"]:
            # sum sub pow sum div mul add
            self._analyze_to_results(
                "decode",
                name,
                OPs=batchsize * hidden_size * 1 * 7,
                load_weight=0,
                load_act=batchsize * hidden_size * 1 * a_byte,
                store_act=batchsize * hidden_size * 1 * a_byte,
                load_kv_cache=0,
                store_kv_cache=0,
            )

        for name in ["attn_add", "mlp_add"]:
            self._analyze_to_results(
                "decode",
                name,
                OPs=batchsize * hidden_size * 1,
                load_weight=0,
                load_act=batchsize * hidden_size * 1 * a_byte,
                store_act=batchsize * hidden_size * 1 * a_byte,
                load_kv_cache=0,
                store_kv_cache=0,
            )
        for name in ["mlp_act"]:
            self._analyze_to_results(
                "decode",
                name,
                OPs=batchsize * hidden_size * 1 * 2,
                load_weight=0,
                load_act=batchsize * hidden_size * 1 * a_byte * 2,
                store_act=batchsize * hidden_size * 1 * a_byte,
                load_kv_cache=0,
                store_kv_cache=0,
            )

        # for prefill
        qk_matmul_OPs = (
            seqlen * seqlen * head_size * num_attention_heads * batchsize * 2
        )
        sv_matmul_OPs = (
            seqlen * head_size * seqlen * num_attention_heads * batchsize * 2
        )
        softmax_OPs = batchsize * num_attention_heads * seqlen * seqlen * 5
        if use_flashattention:
            name = f"fused_attention"
            bandwidth, max_OPS, onchip_buffer = self.get_hardware_info()
            # flashattention-2 https://arxiv.org/pdf/2307.08691.pdf
            block_size_r=min(math.ceil(onchip_buffer / (kv_byte * head_size)),head_size)
            n_blocks_r = math.ceil(seqlen/block_size_r)
            q_numel = seqlen * head_size * batchsize * num_attention_heads * a_byte
            o_numel = seqlen * seqlen * batchsize * num_attention_heads * a_byte
            self._analyze_to_results(
                "prefill",
                name,
                OPs=qk_matmul_OPs + sv_matmul_OPs + softmax_OPs,
                load_weight=0,
                load_act= q_numel,
                store_act=o_numel*2, # initialize O and save O
                load_kv_cache=n_blocks_r*(seqlen)
                * head_size
                * batchsize
                * num_attention_heads
                * kv_byte,
                store_kv_cache=0,
            )
        else:
            name = f"qk_matmul"
            self._analyze_to_results(
                "prefill",
                name,
                OPs=qk_matmul_OPs,
                load_weight=0,
                load_act=0,
                store_act=seqlen * seqlen * batchsize * num_attention_heads * a_byte,
                load_kv_cache=seqlen
                * head_size
                * batchsize
                * num_key_value_heads
                * 2
                * kv_byte,
                store_kv_cache=0,
            )
            name = f"sv_matmul"
            self._analyze_to_results(
                "prefill",
                name,
                OPs=sv_matmul_OPs,
                load_weight=0,
                load_act=seqlen * seqlen * batchsize * num_attention_heads * a_byte,
                store_act=seqlen * head_size * batchsize * num_attention_heads * a_byte,
                load_kv_cache=seqlen
                * head_size
                * batchsize
                * num_key_value_heads
                * kv_byte,
                store_kv_cache=0,
            )
            name = f"softmax"
            self._analyze_to_results(
                "prefill",
                name,
                OPs=softmax_OPs,
                load_weight=0,
                load_act=batchsize * num_attention_heads * seqlen * seqlen * a_byte,
                store_act=batchsize * num_attention_heads * seqlen * seqlen * a_byte,
                load_kv_cache=0,
                store_kv_cache=0,
            )
        for name in ["attn_norm", "mlp_norm"]:
            self._analyze_to_results(
                "prefill",
                name,
                OPs=batchsize * hidden_size * seqlen * 7,
                load_weight=0,
                load_act=batchsize * hidden_size * seqlen * a_byte,
                store_act=batchsize * hidden_size * seqlen * a_byte,
                load_kv_cache=0,
                store_kv_cache=0,
            )
        for name in ["attn_add", "mlp_add"]:
            self._analyze_to_results(
                "prefill",
                name,
                OPs=batchsize * hidden_size * seqlen * 1,
                load_weight=0,
                load_act=batchsize * hidden_size * seqlen * a_byte,
                store_act=batchsize * hidden_size * seqlen * a_byte,
                load_kv_cache=0,
                store_kv_cache=0,
            )
        for name in ["mlp_act"]:
            self._analyze_to_results(
                "prefill",
                name,
                OPs=batchsize * hidden_size * seqlen * 1 * 2,
                load_weight=0,
                load_act=batchsize * hidden_size * seqlen * a_byte * 2,
                store_act=batchsize * hidden_size * seqlen * a_byte,
                load_kv_cache=0,
                store_kv_cache=0,
            )

        # compute total
        total_results = {"decode": {}, "prefill": {}}
        for data_name in ALL_DATA_NAMES:
            total_results["decode"][data_name] = 0
            total_results["prefill"][data_name] = 0
        for stage in ["decode", "prefill"]:
            for layer_name, result in self.results[stage].items():
                for data_name in ALL_DATA_NAMES:
                    total_results[stage][data_name] += (
                        result[data_name] * num_hidden_layers
                    )

        # memory footprint
        weight_kv_footprint = (
            total_results["prefill"]["load_weight"]
            + total_results["prefill"]["store_kv_cache"]
        )
        decode_tmp_act = 0
        for layer_name, result in self.results["decode"].items():
            decode_tmp_act += result["store_act"]
        total_results["decode"]["memory_consumption"] = (
            decode_tmp_act + weight_kv_footprint
        )
        total_results["decode"]["memory_consumption_tmp_act"] = decode_tmp_act
        total_results["decode"]["memory_consumption_weight"] = total_results["prefill"][
            "load_weight"
        ]
        total_results["decode"]["memory_consumption_kv_cache"] = total_results[
            "prefill"
        ]["store_kv_cache"]
        prefill_tmp_act = 0
        for layer_name, result in self.results["prefill"].items():
            prefill_tmp_act += result["store_act"]
        total_results["prefill"]["memory_consumption"] = (
            prefill_tmp_act + weight_kv_footprint
        )
        total_results["prefill"]["memory_consumption_tmp_act"] = prefill_tmp_act
        total_results["prefill"]["memory_consumption_weight"] = total_results[
            "prefill"
        ]["load_weight"]
        total_results["prefill"]["memory_consumption_kv_cache"] = total_results[
            "prefill"
        ]["store_kv_cache"]

        # lm_head
        name = "lm_head"
        for stage in ["prefill", "decode"]:
            self._analyze_to_results(
                stage,
                name,
                OPs=batchsize * hidden_size * vocab_size * 1,
                load_weight=hidden_size * vocab_size,
                load_act=hidden_size * a_byte,
                store_act=vocab_size * a_byte,
                load_kv_cache=0,
                store_kv_cache=0,
            )
            for data_name in ALL_DATA_NAMES:
                total_results[stage][data_name] += self.results[stage][name][data_name]

        self.results["total_results"] = total_results
        return self.results

<<<<<<< HEAD
    def analyze_generate_task(
        self, prompt_len, gen_len, batchsize, w_bit=16, a_bit=16, kv_bit=None
    ):
        prefill_result = self.analyze(
            prompt_len, batchsize, w_bit, a_bit, kv_bit
        )
        inference_time = prefill_result["total_results"]["prefill"]["inference_time"]
        for i in range(prompt_len, prompt_len + gen_len):
            result = self.analyze(i, batchsize, w_bit, a_bit, kv_bit)
            inference_time += result["total_results"]["decode"]["inference_time"]
        return {"inference_time": inference_time}

=======
>>>>>>> 24cf984c
    def get_hardware_info(self):
        bandwidth = hardware_params[self.hardware]["bandwidth"]
        if self.w_bit <= 8 and self.a_bit <= 8 and self.kv_bit <= 8:
            max_OPS = hardware_params[self.hardware]["INT8"]
        else:
            max_OPS = hardware_params[self.hardware]["FP16"]
        onchip_buffer = hardware_params[self.hardware]["onchip_buffer"]
        return bandwidth, max_OPS, onchip_buffer

    def get_model_info(self):
        if self.config.get_num_attention_heads(self.model_params)!=self.config.get_num_key_value_heads(self.model_params):
            GQA=True
        else:
            GQA=False
        
        info={
            "GQA": GQA # group query attention
        }
        return info<|MERGE_RESOLUTION|>--- conflicted
+++ resolved
@@ -494,7 +494,6 @@
         self.results["total_results"] = total_results
         return self.results
 
-<<<<<<< HEAD
     def analyze_generate_task(
         self, prompt_len, gen_len, batchsize, w_bit=16, a_bit=16, kv_bit=None
     ):
@@ -507,8 +506,6 @@
             inference_time += result["total_results"]["decode"]["inference_time"]
         return {"inference_time": inference_time}
 
-=======
->>>>>>> 24cf984c
     def get_hardware_info(self):
         bandwidth = hardware_params[self.hardware]["bandwidth"]
         if self.w_bit <= 8 and self.a_bit <= 8 and self.kv_bit <= 8:
